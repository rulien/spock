--- conflicted
+++ resolved
@@ -15,12 +15,9 @@
   <url>http://grails.org/plugin/spock</url>
 
   <properties>
-<<<<<<< HEAD
     <grails.version>1.3.0.RC2</grails.version>
-=======
-    <grails.version>1.2.2</grails.version>
->>>>>>> b501f352
-  </properties>
+  </properties>   
+
   <dependencies>
     <dependency>
       <groupId>org.spockframework</groupId>
@@ -168,16 +165,6 @@
         <groupId>org.grails</groupId>
         <artifactId>grails-maven-plugin</artifactId>
         <version>1.2.2</version>
-<<<<<<< HEAD
-        <extensions>true</extensions>
-        <dependencies>
-          <dependency> <!-- grails-maven-plugin POM is missing this dependency -->
-            <groupId>org.aspectj</groupId>
-            <artifactId>aspectjrt</artifactId>
-            <version>1.6.6</version>
-          </dependency>
-        </dependencies>
-=======
         <extensions>true</extensions>   
         <dependencies>
 	      <dependency> <!-- missing dependency -->
@@ -186,7 +173,6 @@
 		    <version>1.6.6</version>
 		  </dependency>
 		</dependencies>
->>>>>>> b501f352
         <executions>
           <execution>
             <id>build</id>
@@ -213,6 +199,21 @@
               <command>package-plugin</command>
             </configuration>
           </execution>
+<!--
+          <execution>
+            <id>release-plugin</id>
+            <phase>deploy</phase>
+            <goals>
+              <goal>exec</goal>
+            </goals>
+            <configuration>
+              <command>release-plugin</command>
+              <args>- -non-interactive - -zipOnly - -username=${grails.plugin.repo.user}
+                - -password=${grails.plugin.repo.password} - -message=${grails.plugin.repo.commit.msg}
+              </args>
+            </configuration>
+          </execution>
+-->
         </executions>
       </plugin>
       <plugin>
