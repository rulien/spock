--- conflicted
+++ resolved
@@ -27,11 +27,7 @@
       <dependency
         groupId="org.spockframework"
         artifactId="spock-core"
-<<<<<<< HEAD
-        version="0.5-groovy-1.8-SNAPSHOT" />
-=======
-        version="0.5-groovy-1.6" />
->>>>>>> 240918a1
+        version="0.5-groovy-1.8" />
 <!-- Optional dependencies for using Spock -->
       <!-- enables mocking of classes (in addition to interfaces) -->
       <dependency 
