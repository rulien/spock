<project name="SpockExample" basedir="." default="test" xmlns:artifact="urn:maven-artifact-ant">
  <property name="src.dir" location="src/test/groovy" />
  <property name="build.dir" location="ant/build" />
  <property name="lib.dir" location="ant/lib" />  
  <property name="maven.ant.tasks.url" value="http://www.apache.org/dist/maven/binaries/maven-ant-tasks-2.0.10.jar" />
  <property name="maven.ant.tasks.jar" value="${lib.dir}${file.separator}maven-ant-tasks-2.0.10.jar" />
  <available property="maven.ant.tasks.jar.exists" file="${maven.ant.tasks.jar}" />
          
  <target name="bootstrap.maven.tasks" unless="maven.ant.tasks.jar.exists">
    <mkdir dir="${lib.dir}" />
    <get
      src="${maven.ant.tasks.url}"
      dest="${maven.ant.tasks.jar}" />
  </target>

  <target name="init.maven.tasks" depends="bootstrap.maven.tasks">
    <typedef 
      resource="org/apache/maven/artifact/ant/antlib.xml" 
      uri="urn:maven-artifact-ant" 
      classpath="${maven.ant.tasks.jar}" /> 
  </target>
  
  <target name="resolve.dependencies" depends="init.maven.tasks">   
    <artifact:dependencies pathId="classpath.spock">
<!-- Mandatory dependencies for using Spock -->
      <dependency
        groupId="org.spockframework"
        artifactId="spock-core"
<<<<<<< HEAD
        version="0.3-groovy-1.7" /> 
=======
        version="0.4-SNAPSHOT" />
>>>>>>> 75f836d2
<!-- Optional dependencies for using Spock -->
      <!-- enables mocking of classes (in addition to interfaces) -->
      <dependency 
        groupId="cglib"
        artifactId="cglib-nodep"
        version="2.1_3" />
      <!-- enables mocking of classes without default constructor (together with CGLIB) -->
      <dependency
        groupId="org.objenesis"
        artifactId="objenesis"
        version="1.1" />
      <!-- only required if Spock's Ant selector is used, which finds specifications to be run regardless of their name -->
      <dependency
        groupId="asm"
        artifactId="asm"
        version="2.2.3" />
<!-- Dependencies used by examples in this project (not required for using Spock) -->
      <dependency
        groupId="com.h2database"
        artifactId="h2"
        version="1.1.116" />   
      <remoteRepository
        id="maven-central"
        url="http://repo1.maven.org/maven2/" />
<!-- Only required if a snapshot version of Spock is used -->
      <remoteRepository
        id="spock-snapshots"
        url="http://m2repo.spockframework.org/snapshots/" />
    </artifact:dependencies>
  </target>
  
  <target name="init.groovy.tasks" depends="resolve.dependencies">
    <taskdef
      name="groovyc"
      classname="org.codehaus.groovy.ant.Groovyc"
      classpathref="classpath.spock" />  
  </target>

  <target name="init" depends="init.groovy.tasks">
    <tstamp />
    <mkdir dir="${build.dir}" /> 
  </target> 

  <target name="compile" depends="init">
    <groovyc
      srcdir="${src.dir}"
     destdir="${build.dir}"
     classpathref="classpath.spock" />
  </target>
  
  <target name="test" depends="compile">
    <junit fork="true" forkmode="once" printsummary="withOutAndErr">
      <classpath path="${build.dir}" />
      <classpath refid="classpath.spock" />       
      <batchtest>
        <fileset dir="${build.dir}">
          <custom
            classname="org.spockframework.buildsupport.ant.SpecClassFileSelector"
            classpathref="classpath.spock" />
        </fileset>
      </batchtest>
    </junit>
  </target>

  <target name="clean">
    <delete dir="${build.dir}" />
  </target>
</project><|MERGE_RESOLUTION|>--- conflicted
+++ resolved
@@ -26,11 +26,7 @@
       <dependency
         groupId="org.spockframework"
         artifactId="spock-core"
-<<<<<<< HEAD
-        version="0.3-groovy-1.7" /> 
-=======
-        version="0.4-SNAPSHOT" />
->>>>>>> 75f836d2
+        version="0.4-groovy-1.7-SNAPSHOT" /> 
 <!-- Optional dependencies for using Spock -->
       <!-- enables mocking of classes (in addition to interfaces) -->
       <dependency 
