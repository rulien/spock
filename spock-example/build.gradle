--- conflicted
+++ resolved
@@ -8,15 +8,9 @@
   // Spock release versions are available from Maven Central
   mavenCentral()
   // only required if a snapshot version of Spock is used
-<<<<<<< HEAD
-  mavenRepo url: "http://m2repo.spockframework.org/snapshots" 
-  // only required if a snapshot version of Groovy is used
-  mavenRepo url: "http://snapshots.repository.codehaus.org"
-=======
   maven {
     url "http://m2repo.spockframework.org/snapshots"
   }
->>>>>>> 24ce5227
 }
 
 dependencies {
