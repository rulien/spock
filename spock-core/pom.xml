--- conflicted
+++ resolved
@@ -3,11 +3,7 @@
   <parent>
     <groupId>org.spockframework</groupId>
     <artifactId>spock-parent</artifactId>
-<<<<<<< HEAD
-    <version>0.3-groovy-1.7-SNAPSHOT</version>
-=======
-    <version>0.3</version>
->>>>>>> 904ae8ee
+    <version>0.3-groovy-1.7</version>
   </parent>
 
   <modelVersion>4.0.0</modelVersion>
