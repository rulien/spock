<?xml version="1.0"?>
<project xmlns="http://maven.apache.org/POM/4.0.0" xmlns:xsi="http://www.w3.org/2001/XMLSchema-instance" xsi:schemaLocation="http://maven.apache.org/POM/4.0.0 http://maven.apache.org/maven-v4_0_0.xsd">
  <parent>
    <groupId>org.spockframework</groupId>
    <artifactId>spock-parent</artifactId>
    <version>0.5-groovy-1.8-SNAPSHOT</version>
  </parent>

  <modelVersion>4.0.0</modelVersion>
  <groupId>org.spockframework</groupId>
  <artifactId>spock-spring</artifactId>
  <packaging>jar</packaging>
  <name>Spock Framework - Spring Module</name>
  <url>http://spockframework.org</url>

  <properties>
<<<<<<< HEAD
    <spring.version>3.0.1.RELEASE</spring.version>
=======
    <spring.version>2.5.6.SEC02</spring.version>
>>>>>>> ef431a17
  </properties>
  
  <build>
    <plugins>
      <plugin>
        <groupId>org.codehaus.gmaven</groupId>
        <artifactId>gmaven-plugin</artifactId>
      </plugin>
      <plugin>
        <groupId>org.spockframework</groupId>
        <artifactId>spock-maven</artifactId>
      </plugin>
    </plugins>
  </build>

  <dependencies>
<!-- compile dependencies -->
    <dependency>
      <groupId>org.spockframework</groupId>
      <artifactId>spock-core</artifactId>
      <version>${project.version}</version>
    </dependency>
    <dependency>
      <groupId>org.springframework</groupId>
      <artifactId>spring-test</artifactId>
      <version>${spring.version}</version>
      <scope>provided</scope>
      <exclusions>
        <exclusion>
          <groupId>junit</groupId>
          <artifactId>junit</artifactId>
        </exclusion>
      </exclusions>
    </dependency>
    <dependency>
      <groupId>org.springframework</groupId>
      <artifactId>spring-beans</artifactId>
      <version>${spring.version}</version>
      <scope>provided</scope>
    </dependency>
<!-- test dependencies -->
    <dependency>
      <groupId>org.springframework</groupId>
      <artifactId>spring-core</artifactId>
      <version>${spring.version}</version>
      <scope>test</scope>
    </dependency>
    <dependency>
      <groupId>org.springframework</groupId>
      <artifactId>spring-context</artifactId>
      <version>${spring.version}</version>
      <scope>test</scope>
    </dependency>
    <dependency>
      <groupId>org.springframework</groupId>
      <artifactId>spring-jdbc</artifactId>
      <version>${spring.version}</version>
      <scope>test</scope>
    </dependency>
    <dependency>
      <groupId>com.h2database</groupId>
      <artifactId>h2</artifactId>
      <scope>test</scope>
    </dependency>
    <dependency>
      <groupId>log4j</groupId>
      <artifactId>log4j</artifactId>
      <scope>test</scope>
    </dependency>
  </dependencies>
</project><|MERGE_RESOLUTION|>--- conflicted
+++ resolved
@@ -14,11 +14,7 @@
   <url>http://spockframework.org</url>
 
   <properties>
-<<<<<<< HEAD
-    <spring.version>3.0.1.RELEASE</spring.version>
-=======
-    <spring.version>2.5.6.SEC02</spring.version>
->>>>>>> ef431a17
+    <spring.version>3.0.5.RELEASE</spring.version>
   </properties>
   
   <build>
