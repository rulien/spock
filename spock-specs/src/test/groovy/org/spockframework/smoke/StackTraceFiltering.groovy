--- conflicted
+++ resolved
@@ -53,12 +53,7 @@
     """)
   }
 
-<<<<<<< HEAD
-
   @Unroll({"exception in $displayName"})
-=======
-  @Unroll("exception in #displayName")
->>>>>>> 5fec71a7
   def "exception in call chain"() {
     when:
     runner.runFeatureBody """
