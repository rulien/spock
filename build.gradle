--- conflicted
+++ resolved
@@ -1,9 +1,6 @@
 allprojects {
   group = "org.spockframework"
-<<<<<<< HEAD
   version = "0.4-groovy-1.7-SNAPSHOT"
-=======
-  version = "0.4-SNAPSHOT"
 
   antDep = "org.apache.ant:ant:1.7.1"
   asm = "asm:asm:2.2.3"
@@ -14,7 +11,6 @@
   // see http://wiki.octonary.com/2009/11/07/excluding-transitive-dependencies-with-gradle/
   log4j = "log4j:log4j:1.2.14"
   objenesis = "org.objenesis:objenesis:1.2"
->>>>>>> 9c610e9a
 }
 
 subprojects {
