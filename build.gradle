allprojects {
  group = "org.spockframework"
  version = "0.4-groovy-1.7-SNAPSHOT"

<<<<<<< HEAD
  groovyArtifact = "org.codehaus.groovy:groovy-all:1.7-beta-2"
=======
  groovyArtifact = "org.codehaus.groovy:groovy-all:1.6.6"
>>>>>>> 4a236702
}

task wrapper(type: Wrapper) { 
  gradleVersion = '0.8' 
  jarPath = 'wrapper' 
} <|MERGE_RESOLUTION|>--- conflicted
+++ resolved
@@ -2,11 +2,7 @@
   group = "org.spockframework"
   version = "0.4-groovy-1.7-SNAPSHOT"
 
-<<<<<<< HEAD
-  groovyArtifact = "org.codehaus.groovy:groovy-all:1.7-beta-2"
-=======
-  groovyArtifact = "org.codehaus.groovy:groovy-all:1.6.6"
->>>>>>> 4a236702
+  groovyArtifact = "org.codehaus.groovy:groovy-all:1.7-rc-1"
 }
 
 task wrapper(type: Wrapper) { 
